# ==============================================================================
# cli.py
#
# Defines the main command-line interface (CLI) for SmartChunk using Typer.
# It orchestrates the process by parsing user input and calling the
# appropriate chunking logic.
# ==============================================================================

from __future__ import annotations

import json
from pathlib import Path
from typing import Optional

import typer
from rich.console import Console
from rich.table import Table

<<<<<<< HEAD
from .chunker import SmartChunker
from . import parsers  # markdown/html/text helpers

# Ensure UTF-8 stdout on Windows (avoid mojibake/encode errors)
if os.name == "nt":
    try:
        sys.stdout.reconfigure(encoding="utf-8")
    except Exception:
        pass

app = typer.Typer(help="SmartChunk: structure-aware semantic chunking for RAG")
=======
from .chunker import NaiveChunker, SmartChunker

# Initialize the Typer app and Rich console
app = typer.Typer(
    help="SmartChunk: A structure-aware chunking tool for RAG pipelines.",
    add_completion=False
)
>>>>>>> 947df819
console = Console()


# ──────────────────────────────────────────────
# Standard batch mode
# ──────────────────────────────────────────────
@app.command()
def chunk(
<<<<<<< HEAD
    file: Path = typer.Argument(..., exists=True, readable=True, help="Input file"),
    mode: str = typer.Option("markdown", help="Input type: markdown|html|text"),
    max_tokens: Optional[int] = typer.Option(None, help="Max tokens per chunk"),
    max_chars: int = typer.Option(1200, help="Max characters per chunk"),
    overlap: int = typer.Option(120, help="Overlap in characters"),
    out: str = typer.Option("table", help="Output format: table|json|jsonl"),
    output: Optional[Path] = typer.Option(None, "--output", "-o", help="Write output to file (UTF-8)"),
) -> None:
    """Chunk a file and print/save chunks."""
    raw_text = file.read_text(encoding="utf-8", errors="ignore")

    if mode == "html":
        text = parsers.parse_html(raw_text)
    elif mode == "text":
        text = parsers.parse_text(raw_text)
    else:  # markdown default
        print(text)
=======
    file: Path = typer.Argument(..., exists=True, readable=True, help="Input file (Markdown/plain text)"),
    max_tokens: Optional[int] = typer.Option(None, help="Max tokens per chunk (requires tiktoken)"),
    max_chars: int = typer.Option(1200, help="Max characters per chunk"),
    overlap: int = typer.Option(120, help="Overlap in characters between chunks"),
    out_format: str = typer.Option("table", "--format", help="Output format: table | json | jsonl"),
    output_file: Optional[Path] = typer.Option(None, "--output", "-o", help="Write output to a specified file (UTF-8)"),
) -> None:
    """
    Chunks a document using the structure-aware SmartChunker.
    """
    console.print(f"✨ Processing file: [bold cyan]{file.name}[/bold cyan] with SmartChunker")
    text = file.read_text(encoding="utf-8", errors="ignore")
>>>>>>> 947df819

    chunks = SmartChunker().chunk(
        text,
        max_tokens=max_tokens,
        max_chars=max_chars,
        overlap_chars=overlap,
    )

<<<<<<< HEAD
    if out == "jsonl":n
        lines = [json.dumps(c.__dict__, ensure_ascii=False) for c in chunks]
        payload = "\n".join(lines) + "\n"
        if output:
            output.write_text(payload, encoding="utf-8")
        else:
            for line in lines:
                print(line)

    elif out == "json":
=======
    # --- Output Handling ---
    if output_file:
        _write_output(output_file, chunks, out_format)
    else:
        _print_output(chunks, out_format)


@app.command()
def compare(
    file: Path = typer.Argument(..., exists=True, readable=True, help="Input file to compare chunkers on"),
    max_chars: int = typer.Option(1200, help="Max characters per chunk for comparison"),
) -> None:
    """
    Compares the output of SmartChunker vs. a NaiveChunker on the same file.
    """
    console.print(f"🔬 Comparing chunkers on: [bold cyan]{file.name}[/bold cyan]")
    text = file.read_text(encoding="utf-8", errors="ignore")

    # Run both chunkers
    smart_chunks = SmartChunker().chunk(text, max_chars=max_chars)
    naive_chunks = NaiveChunker().chunk(text, max_chars=max_chars)

    # Print a summary table for SmartChunker
    console.print("\n[bold green]=== SmartChunker Output ===[/bold green]")
    _print_output(smart_chunks, "table")

    # Print a summary table for NaiveChunker
    console.print("\n[bold red]=== NaiveChunker Output ===[/bold red]")
    _print_output(naive_chunks, "table")

    console.print(f"\n[bold]Summary:[/bold] SmartChunker produced [green]{len(smart_chunks)}[/green] structured chunks, while NaiveChunker produced [red]{len(naive_chunks)}[/red] simple chunks.")


# --- Helper functions for output ---

def _write_output(output_file: Path, chunks: list, format: str):
    """Writes the chunk output to a file."""
    if format == "jsonl":
        lines = [json.dumps(c.__dict__, ensure_ascii=False) for c in chunks]
        payload = "\n".join(lines) + "\n"
    elif format == "json":
>>>>>>> 947df819
        payload = json.dumps([c.__dict__ for c in chunks], ensure_ascii=False, indent=2) + "\n"
    else:
        console.print("[bold red]Error:[/bold red] Table output can only be printed to the console, not saved to a file.")
        raise typer.Exit(1)

    output_file.write_text(payload, encoding="utf-8")
    console.print(f"✅ Successfully saved {len(chunks)} chunks to [bold green]{output_file}[/bold green]")


def _print_output(chunks: list, format: str):
    """Prints the chunk output to the console."""
    if format == "jsonl":
        for c in chunks:
            console.print(json.dumps(c.__dict__, ensure_ascii=False))
    elif format == "json":
        console.print(json.dumps([c.__dict__ for c in chunks], ensure_ascii=False, indent=2))
    else:  # "table"
        table = Table(title=f"Chunks ({len(chunks)})")
        table.add_column("ID", style="cyan", no_wrap=True)
        table.add_column("Header Path", overflow="fold")
        table.add_column("Lines", justify="right")
        table.add_column("Chars", justify="right")
        for c in chunks:
            table.add_row(c.id, c.header_path, f"{c.start_line}–{c.end_line}", str(len(c.text)))
        console.print(table)
<<<<<<< HEAD


# ──────────────────────────────────────────────
# Real-time streaming mode
# ──────────────────────────────────────────────
@app.command()
def stream(
    mode: str = typer.Option("markdown", help="Input type: markdown|html|text"),
    max_tokens: Optional[int] = typer.Option(None, help="Max tokens per chunk"),
    max_chars: int = typer.Option(800, help="Max characters per chunk"),
    overlap: int = typer.Option(100, help="Overlap in characters"),
    out: str = typer.Option("jsonl", help="Output format: jsonl|table"),
    flush_factor: float = typer.Option(1.5, help="Emit when buffer >= max_chars * factor"),
) -> None:
    """
    Stream chunks from STDIN in real-time.
    Example:
        type README.md | smartchunk stream --out jsonl
    """
    console.rule("[bold]SmartChunk streaming[/bold]")
    buffer: list[str] = []
    carry_text = ""
    emitted = 0

    def emit_chunks(text_block: str, final: bool = False) -> None:
        nonlocal emitted, carry_text
        if not text_block.strip():
            return

        if mode == "html":
            processed = parsers.parse_html(text_block)
        elif mode == "text":
            processed = parsers.parse_text(text_block)
        else:
            processed = parsers.parse_markdown(text_block)

        chunks = SmartChunker().chunk(
            processed,
            max_tokens=max_tokens,
            max_chars=max_chars,
            overlap_chars=overlap,
        )
        if not chunks:
            return

        to_emit = chunks if final or len(chunks) == 1 else chunks[:-1]
        carry_text = "" if final else chunks[-1].text

        if out == "jsonl":
            for c in to_emit:
                print(json.dumps(c.__dict__, ensure_ascii=False))
                emitted += 1
        else:
            table = Table(title=f"New chunks (+{len(to_emit)})")
            table.add_column("id", style="cyan")
            table.add_column("chars", justify="right")
            table.add_column("preview", overflow="fold")
            for c in to_emit:
                preview = (c.text[:100] + "…") if len(c.text) > 100 else c.text
                table.add_row(c.id, str(len(c.text)), preview.replace("\n", " "))
            console.print(table)

    try:
        for line in sys.stdin:
            buffer.append(line)
            current = carry_text + "".join(buffer)

            if len(current) >= int(max_chars * flush_factor) or line.strip() == "":
                emit_chunks(current, final=False)
                buffer.clear()

        final_block = carry_text + "".join(buffer)
        emit_chunks(final_block, final=True)
        console.print(f"[green]Streaming complete.[/green] Emitted {emitted} chunks.")
    except KeyboardInterrupt:
        final_block = carry_text + "".join(buffer)
        emit_chunks(final_block, final=True)
        console.print(f"[yellow]Interrupted.[/yellow] Emitted {emitted} chunks.")


def main() -> None:
    app()


if __name__ == "__main__":
    main()
=======
>>>>>>> 947df819
<|MERGE_RESOLUTION|>--- conflicted
+++ resolved
@@ -1,82 +1,118 @@
 # ==============================================================================
 # cli.py
 #
-# Defines the main command-line interface (CLI) for SmartChunk using Typer.
-# It orchestrates the process by parsing user input and calling the
-# appropriate chunking logic.
+# SmartChunk CLI (Typer + Rich)
+# - chunk: batch mode (file in, chunks out)
+# - stream: realtime mode (stdin in, chunks out continuously)
+# - compare: SmartChunker vs NaiveChunker (summary tables)
 # ==============================================================================
 
 from __future__ import annotations
 
 import json
+import os
+import sys
 from pathlib import Path
-from typing import Optional
+from typing import Optional, List
 
 import typer
 from rich.console import Console
 from rich.table import Table
 
-<<<<<<< HEAD
-from .chunker import SmartChunker
-from . import parsers  # markdown/html/text helpers
-
+from .chunker import SmartChunker, NaiveChunker
+from . import parsers  # parse_markdown / parse_html / parse_text
+
+# ──────────────────────────────────────────────────────────────────────────────
 # Ensure UTF-8 stdout on Windows (avoid mojibake/encode errors)
+# ──────────────────────────────────────────────────────────────────────────────
 if os.name == "nt":
     try:
         sys.stdout.reconfigure(encoding="utf-8")
     except Exception:
+        # Best effort; continue with whatever encoding is available
         pass
 
-app = typer.Typer(help="SmartChunk: structure-aware semantic chunking for RAG")
-=======
-from .chunker import NaiveChunker, SmartChunker
-
-# Initialize the Typer app and Rich console
+# Typer app + Rich console
 app = typer.Typer(
-    help="SmartChunk: A structure-aware chunking tool for RAG pipelines.",
-    add_completion=False
+    help="SmartChunk: structure-aware chunking for RAG pipelines.",
+    add_completion=False,
 )
->>>>>>> 947df819
 console = Console()
 
 
 # ──────────────────────────────────────────────
-# Standard batch mode
+# Helpers
+# ──────────────────────────────────────────────
+def _normalize_text(raw_text: str, mode: str) -> str:
+    """Apply minimal parsing/cleanup based on input mode."""
+    mode = (mode or "markdown").lower()
+    if mode == "html":
+        return parsers.parse_html(raw_text)
+    if mode == "text":
+        return parsers.parse_text(raw_text)
+    # default: markdown
+    return parsers.parse_markdown(raw_text)
+
+
+def _write_output(output_file: Path, chunks: List, fmt: str) -> None:
+    """Write chunks to a file (UTF-8)."""
+    fmt = fmt.lower()
+    if fmt == "jsonl":
+        lines = [json.dumps(c.__dict__, ensure_ascii=False) for c in chunks]
+        payload = "\n".join(lines) + "\n"
+    elif fmt == "json":
+        payload = json.dumps([c.__dict__ for c in chunks], ensure_ascii=False, indent=2) + "\n"
+    else:
+        console.print(
+            "[bold red]Error:[/bold red] 'table' format is for console only. "
+            "Use --format json|jsonl when writing to a file."
+        )
+        raise typer.Exit(1)
+
+    output_file.write_text(payload, encoding="utf-8")
+    console.print(f"✅ Saved [bold]{len(chunks)}[/bold] chunks → [green]{output_file}[/green]")
+
+
+def _print_output(chunks: List, fmt: str) -> None:
+    """Print chunks to console."""
+    fmt = fmt.lower()
+    if fmt == "jsonl":
+        for c in chunks:
+            console.print(json.dumps(c.__dict__, ensure_ascii=False))
+        return
+
+    if fmt == "json":
+        console.print(json.dumps([c.__dict__ for c in chunks], ensure_ascii=False, indent=2))
+        return
+
+    # table
+    table = Table(title=f"Chunks ({len(chunks)})")
+    table.add_column("ID", style="cyan", no_wrap=True)
+    table.add_column("Header Path", overflow="fold")
+    table.add_column("Lines", justify="right")
+    table.add_column("Chars", justify="right")
+    for c in chunks:
+        table.add_row(c.id, c.header_path, f"{c.start_line}-{c.end_line}", str(len(c.text)))
+    console.print(table)
+
+
+# ──────────────────────────────────────────────
+# Batch mode
 # ──────────────────────────────────────────────
 @app.command()
 def chunk(
-<<<<<<< HEAD
     file: Path = typer.Argument(..., exists=True, readable=True, help="Input file"),
-    mode: str = typer.Option("markdown", help="Input type: markdown|html|text"),
-    max_tokens: Optional[int] = typer.Option(None, help="Max tokens per chunk"),
+    mode: str = typer.Option("markdown", help="Input type: markdown | html | text"),
+    max_tokens: Optional[int] = typer.Option(None, help="Max tokens per chunk (optional)"),
     max_chars: int = typer.Option(1200, help="Max characters per chunk"),
-    overlap: int = typer.Option(120, help="Overlap in characters"),
-    out: str = typer.Option("table", help="Output format: table|json|jsonl"),
+    overlap: int = typer.Option(120, help="Overlap in characters between chunks"),
+    out_format: str = typer.Option("table", "--format", "-f", help="Output: table | json | jsonl"),
     output: Optional[Path] = typer.Option(None, "--output", "-o", help="Write output to file (UTF-8)"),
 ) -> None:
     """Chunk a file and print/save chunks."""
+    console.print(f"✨ Processing: [bold cyan]{file.name}[/bold cyan] (mode={mode})")
     raw_text = file.read_text(encoding="utf-8", errors="ignore")
-
-    if mode == "html":
-        text = parsers.parse_html(raw_text)
-    elif mode == "text":
-        text = parsers.parse_text(raw_text)
-    else:  # markdown default
-        print(text)
-=======
-    file: Path = typer.Argument(..., exists=True, readable=True, help="Input file (Markdown/plain text)"),
-    max_tokens: Optional[int] = typer.Option(None, help="Max tokens per chunk (requires tiktoken)"),
-    max_chars: int = typer.Option(1200, help="Max characters per chunk"),
-    overlap: int = typer.Option(120, help="Overlap in characters between chunks"),
-    out_format: str = typer.Option("table", "--format", help="Output format: table | json | jsonl"),
-    output_file: Optional[Path] = typer.Option(None, "--output", "-o", help="Write output to a specified file (UTF-8)"),
-) -> None:
-    """
-    Chunks a document using the structure-aware SmartChunker.
-    """
-    console.print(f"✨ Processing file: [bold cyan]{file.name}[/bold cyan] with SmartChunker")
-    text = file.read_text(encoding="utf-8", errors="ignore")
->>>>>>> 947df819
+    text = _normalize_text(raw_text, mode)
 
     chunks = SmartChunker().chunk(
         text,
@@ -85,122 +121,73 @@
         overlap_chars=overlap,
     )
 
-<<<<<<< HEAD
-    if out == "jsonl":n
-        lines = [json.dumps(c.__dict__, ensure_ascii=False) for c in chunks]
-        payload = "\n".join(lines) + "\n"
-        if output:
-            output.write_text(payload, encoding="utf-8")
-        else:
-            for line in lines:
-                print(line)
-
-    elif out == "json":
-=======
-    # --- Output Handling ---
-    if output_file:
-        _write_output(output_file, chunks, out_format)
+    if output:
+        _write_output(output, chunks, out_format)
     else:
         _print_output(chunks, out_format)
 
 
+# ──────────────────────────────────────────────
+# Compare mode (Smart vs Naive)
+# ──────────────────────────────────────────────
 @app.command()
 def compare(
-    file: Path = typer.Argument(..., exists=True, readable=True, help="Input file to compare chunkers on"),
-    max_chars: int = typer.Option(1200, help="Max characters per chunk for comparison"),
+    file: Path = typer.Argument(..., exists=True, readable=True, help="Input file"),
+    mode: str = typer.Option("markdown", help="Input type: markdown | html | text"),
+    max_chars: int = typer.Option(1200, help="Max characters per chunk"),
 ) -> None:
     """
-    Compares the output of SmartChunker vs. a NaiveChunker on the same file.
-    """
-    console.print(f"🔬 Comparing chunkers on: [bold cyan]{file.name}[/bold cyan]")
-    text = file.read_text(encoding="utf-8", errors="ignore")
-
-    # Run both chunkers
-    smart_chunks = SmartChunker().chunk(text, max_chars=max_chars)
-    naive_chunks = NaiveChunker().chunk(text, max_chars=max_chars)
-
-    # Print a summary table for SmartChunker
-    console.print("\n[bold green]=== SmartChunker Output ===[/bold green]")
-    _print_output(smart_chunks, "table")
-
-    # Print a summary table for NaiveChunker
-    console.print("\n[bold red]=== NaiveChunker Output ===[/bold red]")
-    _print_output(naive_chunks, "table")
-
-    console.print(f"\n[bold]Summary:[/bold] SmartChunker produced [green]{len(smart_chunks)}[/green] structured chunks, while NaiveChunker produced [red]{len(naive_chunks)}[/red] simple chunks.")
-
-
-# --- Helper functions for output ---
-
-def _write_output(output_file: Path, chunks: list, format: str):
-    """Writes the chunk output to a file."""
-    if format == "jsonl":
-        lines = [json.dumps(c.__dict__, ensure_ascii=False) for c in chunks]
-        payload = "\n".join(lines) + "\n"
-    elif format == "json":
->>>>>>> 947df819
-        payload = json.dumps([c.__dict__ for c in chunks], ensure_ascii=False, indent=2) + "\n"
-    else:
-        console.print("[bold red]Error:[/bold red] Table output can only be printed to the console, not saved to a file.")
-        raise typer.Exit(1)
-
-    output_file.write_text(payload, encoding="utf-8")
-    console.print(f"✅ Successfully saved {len(chunks)} chunks to [bold green]{output_file}[/bold green]")
-
-
-def _print_output(chunks: list, format: str):
-    """Prints the chunk output to the console."""
-    if format == "jsonl":
-        for c in chunks:
-            console.print(json.dumps(c.__dict__, ensure_ascii=False))
-    elif format == "json":
-        console.print(json.dumps([c.__dict__ for c in chunks], ensure_ascii=False, indent=2))
-    else:  # "table"
-        table = Table(title=f"Chunks ({len(chunks)})")
-        table.add_column("ID", style="cyan", no_wrap=True)
-        table.add_column("Header Path", overflow="fold")
-        table.add_column("Lines", justify="right")
-        table.add_column("Chars", justify="right")
-        for c in chunks:
-            table.add_row(c.id, c.header_path, f"{c.start_line}–{c.end_line}", str(len(c.text)))
-        console.print(table)
-<<<<<<< HEAD
-
-
-# ──────────────────────────────────────────────
-# Real-time streaming mode
+    Compare SmartChunker with a naive fixed-size chunker and show table summaries.
+    """
+    console.print(f"🔬 Comparing on: [bold cyan]{file.name}[/bold cyan] (mode={mode})")
+    raw_text = file.read_text(encoding="utf-8", errors="ignore")
+    text = _normalize_text(raw_text, mode)
+
+    smart = SmartChunker().chunk(text, max_chars=max_chars)
+    naive = NaiveChunker().chunk(text, max_chars=max_chars)
+
+    console.print("\n[bold green]=== SmartChunker ===[/bold green]")
+    _print_output(smart, "table")
+    console.print("\n[bold red]=== NaiveChunker ===[/bold red]")
+    _print_output(naive, "table")
+
+    console.print(
+        f"\n[bold]Summary:[/bold] SmartChunker produced [green]{len(smart)}[/green] "
+        f"structured chunks; NaiveChunker produced [red]{len(naive)}[/red] fixed chunks."
+    )
+
+
+# ──────────────────────────────────────────────
+# Streaming mode (stdin → chunks as they arrive)
 # ──────────────────────────────────────────────
 @app.command()
 def stream(
-    mode: str = typer.Option("markdown", help="Input type: markdown|html|text"),
-    max_tokens: Optional[int] = typer.Option(None, help="Max tokens per chunk"),
+    mode: str = typer.Option("markdown", help="Input type: markdown | html | text"),
+    max_tokens: Optional[int] = typer.Option(None, help="Max tokens per chunk (optional)"),
     max_chars: int = typer.Option(800, help="Max characters per chunk"),
     overlap: int = typer.Option(100, help="Overlap in characters"),
-    out: str = typer.Option("jsonl", help="Output format: jsonl|table"),
-    flush_factor: float = typer.Option(1.5, help="Emit when buffer >= max_chars * factor"),
+    out_format: str = typer.Option("jsonl", "--format", "-f", help="Output: jsonl | table"),
+    flush_factor: float = typer.Option(1.5, help="Emit when buffer ≥ max_chars * factor"),
 ) -> None:
     """
-    Stream chunks from STDIN in real-time.
-    Example:
-        type README.md | smartchunk stream --out jsonl
+    Stream chunks from STDIN in near-real-time.
+
+    Examples (PowerShell):
+      Get-Content README.md | smartchunk stream --format jsonl
+      type README.md | smartchunk stream --format table
     """
     console.rule("[bold]SmartChunk streaming[/bold]")
+
     buffer: list[str] = []
-    carry_text = ""
+    carry_text = ""   # un-emitted tail from last batch
     emitted = 0
 
-    def emit_chunks(text_block: str, final: bool = False) -> None:
+    def emit(text_block: str, final: bool = False) -> None:
         nonlocal emitted, carry_text
         if not text_block.strip():
             return
 
-        if mode == "html":
-            processed = parsers.parse_html(text_block)
-        elif mode == "text":
-            processed = parsers.parse_text(text_block)
-        else:
-            processed = parsers.parse_markdown(text_block)
-
+        processed = _normalize_text(text_block, mode)
         chunks = SmartChunker().chunk(
             processed,
             max_tokens=max_tokens,
@@ -210,38 +197,43 @@
         if not chunks:
             return
 
+        # keep the last partial chunk as carry unless this is the final flush
         to_emit = chunks if final or len(chunks) == 1 else chunks[:-1]
         carry_text = "" if final else chunks[-1].text
 
-        if out == "jsonl":
+        if out_format.lower() == "jsonl":
             for c in to_emit:
+                # print to stdout (already UTF-8)
                 print(json.dumps(c.__dict__, ensure_ascii=False))
                 emitted += 1
         else:
-            table = Table(title=f"New chunks (+{len(to_emit)})")
-            table.add_column("id", style="cyan")
-            table.add_column("chars", justify="right")
-            table.add_column("preview", overflow="fold")
+            t = Table(title=f"New chunks (+{len(to_emit)})")
+            t.add_column("id", style="cyan")
+            t.add_column("chars", justify="right")
+            t.add_column("preview", overflow="fold")
             for c in to_emit:
                 preview = (c.text[:100] + "…") if len(c.text) > 100 else c.text
-                table.add_row(c.id, str(len(c.text)), preview.replace("\n", " "))
-            console.print(table)
+                t.add_row(c.id, str(len(c.text)), preview.replace("\n", " "))
+            console.print(t)
+            emitted += len(to_emit)
 
     try:
         for line in sys.stdin:
             buffer.append(line)
             current = carry_text + "".join(buffer)
 
+            # flush when buffer is big enough OR empty line (paragraph break)
             if len(current) >= int(max_chars * flush_factor) or line.strip() == "":
-                emit_chunks(current, final=False)
+                emit(current, final=False)
                 buffer.clear()
 
+        # final flush
         final_block = carry_text + "".join(buffer)
-        emit_chunks(final_block, final=True)
+        emit(final_block, final=True)
         console.print(f"[green]Streaming complete.[/green] Emitted {emitted} chunks.")
     except KeyboardInterrupt:
         final_block = carry_text + "".join(buffer)
-        emit_chunks(final_block, final=True)
+        emit(final_block, final=True)
         console.print(f"[yellow]Interrupted.[/yellow] Emitted {emitted} chunks.")
 
 
@@ -250,6 +242,4 @@
 
 
 if __name__ == "__main__":
-    main()
-=======
->>>>>>> 947df819
+    main()